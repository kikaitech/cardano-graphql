--- conflicted
+++ resolved
@@ -44,33 +44,11 @@
       steps {
         script {
           GIT_COMMIT_HASH = sh(returnStdout: true, script: "git log -n 1 --pretty=format:'%h'").trim()
-          sh "docker build -t samjeston/cardano-graphql-dev:${GIT_COMMIT_HASH} ."
-          sh "docker build -t samjeston/cardano-graphql-pgseed:${GIT_COMMIT_HASH} -f test/postgres/Dockerfile ."
+          sh "docker build -t samjeston/cardano-graphql-dev:${GIT_COMMIT_HASH} -t samjeston/cardano-graphql-dev:develop ."
+          sh "docker build -t samjeston/cardano-graphql-pgseed:${GIT_COMMIT_HASH} -t samjeston/cardano-graphql-pgseed:develop -f test/postgres/Dockerfile ."
+
           sh "docker push samjeston/cardano-graphql-dev:${GIT_COMMIT_HASH}"
           sh "docker push samjeston/cardano-graphql-pgseed:${GIT_COMMIT_HASH}"
-<<<<<<< HEAD
-        }
-      }
-      when { branch 'develop' }
-      steps {
-        script {
-          GIT_COMMIT_HASH = sh(returnStdout: true, script: "git log -n 1 --pretty=format:'%h'").trim()
-          sh "docker tag samjeston/cardano-graphql-dev:${GIT_COMMIT_HASH} samjeston/cardano-graphql-dev:develop"
-          sh "docker tag samjeston/cardano-graphql-pgseed:${GIT_COMMIT_HASH} samjeston/cardano-graphql-pgseed:develop"
-          sh "docker push samjeston/cardano-graphql-dev:develop"
-          sh "docker push samjeston/cardano-graphql-pgseed:develop"
-        }
-      }
-      when { branch 'master' }
-      steps {
-        script {
-          GIT_COMMIT_HASH = sh(returnStdout: true, script: "git log -n 1 --pretty=format:'%h'").trim()
-          def packageJSON = readJSON file: 'package.json'
-          sh "docker tag samjeston/cardano-graphql-dev:${GIT_COMMIT_HASH} samjeston/cardano-graphql-dev:${packageJSON.version}"
-          sh "docker tag samjeston/cardano-graphql-pgseed:${GIT_COMMIT_HASH} samjeston/cardano-graphql-pgseed:${packageJSON.version}"
-          sh "docker push samjeston/cardano-graphql-dev:${packageJSON.version}"
-          sh "docker push samjeston/cardano-graphql-pgseed:${packageJSON.version}"
-=======
 
           if (env.BRANCH_NAME == 'develop') {
             sh "docker tag samjeston/cardano-graphql-dev:${GIT_COMMIT_HASH} samjeston/cardano-graphql-dev:develop"
@@ -85,7 +63,6 @@
             sh "docker push samjeston/cardano-graphql-dev:${packageJSON.version}"
             sh "docker push samjeston/cardano-graphql-pgseed:${packageJSON.version}"
           }
->>>>>>> 6ab87f7b
         }
       }
     }
